{
  "name": "langfuse",
<<<<<<< HEAD
  "version": "2.0.0-alpha.2",
  "engines": {
    "node": ">=18"
  },
=======
  "version": "1.3.0",
>>>>>>> ab3b4e7e
  "author": {
    "name": "Langfuse",
    "email": "hi@langfuse.com",
    "url": "https://langfuse.com"
  },
  "license": "MIT",
  "main": "lib/index.cjs.js",
  "module": "lib/index.mjs",
  "types": "lib/index.d.ts",
  "exports": {
    "require": {
      "types": "./lib/index.d.ts",
      "default": "./lib/index.cjs.js"
    },
    "import": {
      "types": "./lib/index.d.mts",
      "default": "./lib/index.mjs"
    }
  },
  "scripts": {
    "test": "jest -c jest.config.js",
    "prepublishOnly": "cd .. && yarn build"
  },
  "files": [
    "lib",
    "Readme.md"
  ],
<<<<<<< HEAD
  "dependencies": {
    "langfuse-core": "^2.0.0-alpha.2"
  },
  "gitHead": "1b8f422c3d4b0de925cabd2e5901a8c388738887"
=======
  "gitHead": "87b853a8df0e6b7358ce0371629972691e3e9e70"
>>>>>>> ab3b4e7e
}<|MERGE_RESOLUTION|>--- conflicted
+++ resolved
@@ -1,13 +1,9 @@
 {
   "name": "langfuse",
-<<<<<<< HEAD
-  "version": "2.0.0-alpha.2",
+  "version": "1.3.0",
   "engines": {
     "node": ">=18"
   },
-=======
-  "version": "1.3.0",
->>>>>>> ab3b4e7e
   "author": {
     "name": "Langfuse",
     "email": "hi@langfuse.com",
@@ -35,12 +31,8 @@
     "lib",
     "Readme.md"
   ],
-<<<<<<< HEAD
   "dependencies": {
-    "langfuse-core": "^2.0.0-alpha.2"
+    "langfuse-core": "^1.3.0"
   },
   "gitHead": "1b8f422c3d4b0de925cabd2e5901a8c388738887"
-=======
-  "gitHead": "87b853a8df0e6b7358ce0371629972691e3e9e70"
->>>>>>> ab3b4e7e
 }