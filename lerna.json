{
  "$schema": "node_modules/lerna/schemas/lerna-schema.json",
  "npmClient": "yarn",
<<<<<<< HEAD
  "version": "1.1.1-alpha.0"
=======
  "version": "1.2.0"
>>>>>>> 248f88c4
}<|MERGE_RESOLUTION|>--- conflicted
+++ resolved
@@ -1,9 +1,5 @@
 {
   "$schema": "node_modules/lerna/schemas/lerna-schema.json",
   "npmClient": "yarn",
-<<<<<<< HEAD
-  "version": "1.1.1-alpha.0"
-=======
   "version": "1.2.0"
->>>>>>> 248f88c4
 }